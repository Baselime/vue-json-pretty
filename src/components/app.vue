<template>
  <div
    :class="{
      'vjs-tree': true,
      'has-selectable-control': isMultiple || showSelectController,
      'is-root': currentDeep === 1,
      'is-selectable': selectable,
      'is-selected': isSelected,
      'is-highlight-selected': isSelected && highlightSelectedNode,
      'is-mouseover': isMouseover
    }"
    @click="handleClick"
    @mouseover.stop="handleMouseover"
    @mouseout.stop="handleMouseout"
  >
    <template v-if="showSelectController && selectable">
      <vue-checkbox
        v-if="isMultiple"
        v-model="currentCheckboxVal"
        @change="handleValueChange('checkbox')"
      />
      <vue-radio
        v-else-if="isSingle"
        v-model="model"
        :path="path"
        @change="handleValueChange('radio')"
      />
    </template>

    <template v-if="Array.isArray(data) || isObject(data)">
      <!-- 左闭合 -->
      <brackets-left
        :visible.sync="visible"
        :data="data"
        :show-length="showLength"
<<<<<<< HEAD
        :show-comma="notLastKey"
      >
        <span
          v-if="currentDeep > 1 && !Array.isArray(parentData)"
          class="vjs-key"
        >{{ keyFormatter(currentKey) }}:</span>
=======
        :collapsed-on-click-brackets="collapsedOnClickBrackets"
        :show-comma="notLastKey">
        <span v-if="currentDeep > 1 && !Array.isArray(parentData)" class="vjs-key">{{ keyFormatter(currentKey) }}:</span>
>>>>>>> 0c09dfa6
      </brackets-left>

      <!-- 数据内容, data 为对象时, key 表示键名, 为数组时表示索引 -->
      <div
        v-for="(item, key) in data"
        v-show="visible"
        :key="key"
        :class="{
          'vjs-tree__content': true,
          'has-line': showLine
        }"
      >
        <vue-json-pretty
          v-model="model"
          :parent-data="data"
          :data="item"
          :deep="deep"
          :show-length="showLength"
          :show-double-quotes="showDoubleQuotes"
          :show-line="showLine"
          :highlight-mouseover-node="highlightMouseoverNode"
          :highlight-selected-node="highlightSelectedNode"
          :path="path + (Array.isArray(data) ? `[${key}]` : `.${key}`)"
          :path-selectable="pathSelectable"
          :selectable-type="selectableType"
          :show-select-controller="showSelectController"
          :select-on-click-node="selectOnClickNode"
          :collapsed-on-click-brackets="collapsedOnClickBrackets"
          :current-key="key"
          :current-deep="currentDeep + 1"
          :custom-value-formatter="customValueFormatter"
          @click="handleItemClick"
          @change="handleItemChange"
        />
      </div>

      <!-- 右闭合 -->
      <brackets-right
        :visible.sync="visible"
        :data="data"
<<<<<<< HEAD
        :show-comma="notLastKey"
      />
=======
        :collapsed-on-click-brackets="collapsedOnClickBrackets"
        :show-comma="notLastKey">
      </brackets-right>
>>>>>>> 0c09dfa6
    </template>

    <simple-text
      v-else
      :custom-value-formatter="customValueFormatter"
      :show-double-quotes="showDoubleQuotes"
      :show-comma="notLastKey"
      :parent-data="parentData"
      :data="data"
      :current-key="currentKey"
    >
      <span
        v-if="parentData && currentKey && !Array.isArray(parentData)"
        class="vjs-key"
      >
        {{ keyFormatter(currentKey) }}:
      </span>
    </simple-text>
  </div>
</template>

<script>
  import SimpleText from './simple-text'
  import VueCheckbox from './checkbox'
  import VueRadio from './radio'
  import BracketsLeft from './brackets-left'
  import BracketsRight from './brackets-right'
  import { getDataType } from 'src/utils'

  export default {
    name: 'VueJsonPretty',
    components: {
      SimpleText,
      VueCheckbox,
      VueRadio,
      BracketsLeft,
      BracketsRight
    },
    props: {
      /* outer props */
      // 当前树的数据
      data: {
        type: [String, Number, Boolean, Array, Object],
        default: null
      },
      // 定义树的深度, 大于该深度的子树将不被展开
      deep: {
        type: Number,
        default: Infinity
      },
      // 是否显示数组|对象的长度
      showLength: {
        type: Boolean,
        default: false
      },
      // key名是否显示双引号
      showDoubleQuotes: {
        type: Boolean,
        default: true
      },
      // 数据层级顶级路径
      path: {
        type: String,
        default: 'root'
      },
      // 定义数据层级支持的选中方式, 默认无该功能
      selectableType: {
        type: String,
        default: '' // ''|multiple|single    radio, checkbox
      },
      // 是否展示左侧选择控件
      showSelectController: {
        type: Boolean,
        default: false
      },
      showLine: {
        type: Boolean,
        default: true
      },
      // 是否在点击树的时候选中节点
      selectOnClickNode: {
        type: Boolean,
        default: true
      },
      // 存在选择功能时, 定义已选中的数据层级
      //    多选时为数组['root.a', 'root.b'], 单选时为字符串'root.a'
      value: {
        type: [Array, String],
        default: () => ''
      },
      // 定义某个数据层级是否支持选中操作
      pathSelectable: {
        type: Function,
        default: () => true
      },
      // highlight current node when mouseover
      highlightMouseoverNode: {
        type: Boolean,
        default: false
      },
      // highlight current node when selected
      highlightSelectedNode: {
        type: Boolean,
        default: true
      },
      // collapsed control
      collapsedOnClickBrackets: {
        type: Boolean,
        default: true
      },
      // custom formatter for values
      customValueFormatter: {
        type: Function,
        default: null
      },
      /* outer props */

      /* inner props */
      // 当前树的父级数据
      parentData: {
        type: [String, Number, Boolean, Array, Object],
        default: null
      },
      // 当前树的深度, 以根节点作为0开始, 所以第一层树的深度为1, 递归逐次递增
      currentDeep: {
        type: Number,
        default: 1
      },
      // 当前树的数据 data 为数组时 currentKey 表示索引, 为对象时表示键名
      currentKey: {
        type: [Number, String],
        default: ''
      }
      /* outer props */
    },
    data () {
      return {
        visible: this.currentDeep <= this.deep,
        isMouseover: false,
        currentCheckboxVal: Array.isArray(this.value) ? this.value.includes(this.path) : false
      }
    },
    computed: {
      model: {
        get () {
          const defaultVal = this.selectableType === 'multiple' ? [] : this.selectableType === 'single' ? '' : null
          return this.value || defaultVal
        },
        set (val) {
          this.$emit('input', val)
        }
      },

      // 获取当前 data 中最后一项的 key 或 索引, 便于界面判断是否添加 ","
      lastKey () {
        if (Array.isArray(this.parentData)) {
          return this.parentData.length - 1
        } else if (this.isObject(this.parentData)) {
          let arr = Object.keys(this.parentData)
          return arr[arr.length - 1]
        }
        return ''
      },

      // 是否不是最后一项
      notLastKey () {
        return this.currentKey !== this.lastKey
      },

      // 当前的树是否支持选中功能
      selectable () {
        return this.pathSelectable(this.path, this.data) && (this.isMultiple || this.isSingle)
      },

      // 多选模式
      isMultiple () {
        return this.selectableType === 'multiple'
      },

      // 单选模式
      isSingle () {
        return this.selectableType === 'single'
      },

      isSelected () {
        if (this.isMultiple) {
          return this.model.includes(this.path)
        } else if (this.isSingle) {
          return this.model === this.path
        } else {
          return false
        }
      },

      propsError () {
        const error = this.selectableType && !this.selectOnClickNode && !this.showSelectController
        return error ? 'When selectableType is not null, selectOnClickNode and showSelectController cannot be false at the same time, because this will cause the selection to fail.' : ''
      }
    },
    watch: {
      deep (newVal) {
        this.visible = this.currentDeep <= newVal
      },
      propsError: {
        handler (message) {
          if (message) {
            throw new Error(`[vue-json-pretty] ${message}`)
          }
        },
        immediate: true
      }
    },
    methods: {
      handleValueChange (emitType) {
        if (this.isMultiple && (emitType === 'checkbox' || emitType === 'tree')) {
          // handle multiple
          const index = this.model.findIndex(item => item === this.path)
          const oldVal = [...this.model]
          if (index !== -1) {
            this.model.splice(index, 1)
          } else {
            this.model.push(this.path)
          }

          if (emitType !== 'checkbox') {
            this.currentCheckboxVal = !this.currentCheckboxVal
          }
          this.$emit('change', this.model, oldVal)
        } else if (this.isSingle && (emitType === 'radio' || emitType === 'tree')) {
          // handle single
          if (this.model !== this.path) {
            const oldVal = this.model
            const newVal = this.path
            this.model = newVal
            this.$emit('change', newVal, oldVal)
          }
        }
      },

      /**
       * emit click event
       * @param  {string} emitType tree/checkbox/radio
       */
      handleClick (e) {
        // Event can not be stopPropagation, because user may be listening the click event.
        // So use _uid to simulated.
        if (e._uid && e._uid !== this._uid) return
        e._uid = this._uid

        this.$emit('click', this.path, this.data)
        if (this.selectable && this.selectOnClickNode) {
          this.handleValueChange('tree')
        }
      },

      // handle children's click, and propagation
      handleItemClick (path, data) {
        this.$emit('click', path, data)
      },

      // handle children's change, and propagation
      handleItemChange (newVal, oldVal) {
        // 可选的时候change事件才有意义
        if (this.selectable) {
          this.$emit('change', newVal, oldVal)
        }
      },

      handleMouseover () {
        // 可选择的树|普通展示树, 都支持mouseover
        this.highlightMouseoverNode && (this.selectable || this.selectableType === '') && (this.isMouseover = true)
      },

      handleMouseout () {
        this.highlightMouseoverNode && (this.selectable || this.selectableType === '') && (this.isMouseover = false)
      },

      // 是否对象
      isObject (value) {
        return getDataType(value) === 'object'
      },

      keyFormatter (key) {
        return this.showDoubleQuotes ? `"${key}"` : key
      }
    },
    // 捕获一个来自子组件的错误
    //    因为是递归组件，因此错误只对外暴露一次，子组件的错误不再对外传递
    errorCaptured () {
      return false
    }
  }
</script><|MERGE_RESOLUTION|>--- conflicted
+++ resolved
@@ -11,20 +11,10 @@
     }"
     @click="handleClick"
     @mouseover.stop="handleMouseover"
-    @mouseout.stop="handleMouseout"
-  >
+    @mouseout.stop="handleMouseout">
     <template v-if="showSelectController && selectable">
-      <vue-checkbox
-        v-if="isMultiple"
-        v-model="currentCheckboxVal"
-        @change="handleValueChange('checkbox')"
-      />
-      <vue-radio
-        v-else-if="isSingle"
-        v-model="model"
-        :path="path"
-        @change="handleValueChange('radio')"
-      />
+      <vue-checkbox v-if="isMultiple" v-model="currentCheckboxVal" @change="handleValueChange('checkbox')"></vue-checkbox>
+      <vue-radio v-else-if="isSingle" v-model="model" @change="handleValueChange('radio')" :path="path"></vue-radio>
     </template>
 
     <template v-if="Array.isArray(data) || isObject(data)">
@@ -33,30 +23,20 @@
         :visible.sync="visible"
         :data="data"
         :show-length="showLength"
-<<<<<<< HEAD
-        :show-comma="notLastKey"
-      >
-        <span
-          v-if="currentDeep > 1 && !Array.isArray(parentData)"
-          class="vjs-key"
-        >{{ keyFormatter(currentKey) }}:</span>
-=======
         :collapsed-on-click-brackets="collapsedOnClickBrackets"
         :show-comma="notLastKey">
         <span v-if="currentDeep > 1 && !Array.isArray(parentData)" class="vjs-key">{{ keyFormatter(currentKey) }}:</span>
->>>>>>> 0c09dfa6
       </brackets-left>
 
       <!-- 数据内容, data 为对象时, key 表示键名, 为数组时表示索引 -->
       <div
         v-for="(item, key) in data"
         v-show="visible"
-        :key="key"
         :class="{
           'vjs-tree__content': true,
           'has-line': showLine
         }"
-      >
+        :key="key">
         <vue-json-pretty
           v-model="model"
           :parent-data="data"
@@ -77,22 +57,17 @@
           :current-deep="currentDeep + 1"
           :custom-value-formatter="customValueFormatter"
           @click="handleItemClick"
-          @change="handleItemChange"
-        />
+          @change="handleItemChange">
+        </vue-json-pretty>
       </div>
 
       <!-- 右闭合 -->
       <brackets-right
         :visible.sync="visible"
         :data="data"
-<<<<<<< HEAD
-        :show-comma="notLastKey"
-      />
-=======
         :collapsed-on-click-brackets="collapsedOnClickBrackets"
         :show-comma="notLastKey">
       </brackets-right>
->>>>>>> 0c09dfa6
     </template>
 
     <simple-text
@@ -102,8 +77,7 @@
       :show-comma="notLastKey"
       :parent-data="parentData"
       :data="data"
-      :current-key="currentKey"
-    >
+      :current-key="currentKey">
       <span
         v-if="parentData && currentKey && !Array.isArray(parentData)"
         class="vjs-key"
@@ -123,7 +97,7 @@
   import { getDataType } from 'src/utils'
 
   export default {
-    name: 'VueJsonPretty',
+    name: 'vue-json-pretty',
     components: {
       SimpleText,
       VueCheckbox,
@@ -134,10 +108,7 @@
     props: {
       /* outer props */
       // 当前树的数据
-      data: {
-        type: [String, Number, Boolean, Array, Object],
-        default: null
-      },
+      data: {},
       // 定义树的深度, 大于该深度的子树将不被展开
       deep: {
         type: Number,
@@ -212,20 +183,14 @@
 
       /* inner props */
       // 当前树的父级数据
-      parentData: {
-        type: [String, Number, Boolean, Array, Object],
-        default: null
-      },
+      parentData: {},
       // 当前树的深度, 以根节点作为0开始, 所以第一层树的深度为1, 递归逐次递增
       currentDeep: {
         type: Number,
         default: 1
       },
       // 当前树的数据 data 为数组时 currentKey 表示索引, 为对象时表示键名
-      currentKey: {
-        type: [Number, String],
-        default: ''
-      }
+      currentKey: [Number, String]
       /* outer props */
     },
     data () {
@@ -254,7 +219,6 @@
           let arr = Object.keys(this.parentData)
           return arr[arr.length - 1]
         }
-        return ''
       },
 
       // 是否不是最后一项
@@ -290,19 +254,6 @@
       propsError () {
         const error = this.selectableType && !this.selectOnClickNode && !this.showSelectController
         return error ? 'When selectableType is not null, selectOnClickNode and showSelectController cannot be false at the same time, because this will cause the selection to fail.' : ''
-      }
-    },
-    watch: {
-      deep (newVal) {
-        this.visible = this.currentDeep <= newVal
-      },
-      propsError: {
-        handler (message) {
-          if (message) {
-            throw new Error(`[vue-json-pretty] ${message}`)
-          }
-        },
-        immediate: true
       }
     },
     methods: {
@@ -383,6 +334,19 @@
     //    因为是递归组件，因此错误只对外暴露一次，子组件的错误不再对外传递
     errorCaptured () {
       return false
+    },
+    watch: {
+      deep (newVal) {
+        this.visible = this.currentDeep <= newVal
+      },
+      propsError: {
+        handler (message) {
+          if (message) {
+            throw new Error(`[vue-json-pretty] ${message}`)
+          }
+        },
+        immediate: true
+      }
     }
   }
 </script>